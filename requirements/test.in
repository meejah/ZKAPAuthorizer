<<<<<<< HEAD
coverage
slipcover
fixtures
testtools
testresources
hypothesis
openapi_spec_validator
=======
coverage == 6.3.2
fixtures == 4.0.0
testtools == 2.5.0
testresources == 2.0.1
hypothesis == 6.45.1
openapi_spec_validator == 0.4.0
>>>>>>> 35fcf366

# Lint requirements
# Pin these narrowly so that lint rules only change when we specifically
# want them to.
isort == 5.10.1
black == 22.3.0
flake8 == 4.0.1
flake8-isort == 4.1.1
<<<<<<< HEAD
flake8-black == 0.2.4

=======
flake8-black == 0.3.2
>>>>>>> 35fcf366

# the type shed...
types-cryptography == 3.3.21
types-PyYAML == 6.0.7<|MERGE_RESOLUTION|>--- conflicted
+++ resolved
@@ -1,19 +1,10 @@
-<<<<<<< HEAD
-coverage
 slipcover
-fixtures
-testtools
-testresources
-hypothesis
-openapi_spec_validator
-=======
 coverage == 6.3.2
 fixtures == 4.0.0
 testtools == 2.5.0
 testresources == 2.0.1
 hypothesis == 6.45.1
 openapi_spec_validator == 0.4.0
->>>>>>> 35fcf366
 
 # Lint requirements
 # Pin these narrowly so that lint rules only change when we specifically
@@ -22,12 +13,7 @@
 black == 22.3.0
 flake8 == 4.0.1
 flake8-isort == 4.1.1
-<<<<<<< HEAD
 flake8-black == 0.2.4
-
-=======
-flake8-black == 0.3.2
->>>>>>> 35fcf366
 
 # the type shed...
 types-cryptography == 3.3.21
