# Copyright 2019 PrivateStorage.io, LLC
#
# Licensed under the Apache License, Version 2.0 (the "License");
# you may not use this file except in compliance with the License.
# You may obtain a copy of the License at
#
#     http://www.apache.org/licenses/LICENSE-2.0
#
# Unless required by applicable law or agreed to in writing, software
# distributed under the License is distributed on an "AS IS" BASIS,
# WITHOUT WARRANTIES OR CONDITIONS OF ANY KIND, either express or implied.
# See the License for the specific language governing permissions and
# limitations under the License.

"""
Tests for the web resource provided by the client part of the Tahoe-LAFS
plugin.
"""

from datetime import datetime
from io import BytesIO
from typing import Optional, Set
from urllib.parse import quote

import attr
from allmydata.client import config_from_string
from aniso8601 import parse_datetime
from fixtures import TempDir
from hypothesis import given, note
from hypothesis.strategies import (
    SearchStrategy,
    binary,
    builds,
    datetimes,
    dictionaries,
    fixed_dictionaries,
    integers,
    just,
    lists,
    none,
    one_of,
    sampled_from,
    text,
    tuples,
)
from openapi_spec_validator import validate_spec
from openapi_spec_validator.readers import read_from_filename
from testtools import TestCase
from testtools.content import text_content
from testtools.matchers import (
    AfterPreprocessing,
    Always,
    ContainsDict,
    Equals,
    GreaterThan,
    Is,
    IsInstance,
    MatchesAll,
    MatchesAny,
    MatchesStructure,
)
from testtools.twistedsupport import CaptureTwistedLogs, succeeded
from treq.testing import RequestTraversalAgent
from twisted.internet.task import Clock, Cooperator
from twisted.python.filepath import FilePath
from twisted.web.client import FileBodyProducer, readBody
from twisted.web.http import BAD_REQUEST, NOT_FOUND, NOT_IMPLEMENTED, OK, UNAUTHORIZED
from twisted.web.http_headers import Headers
from twisted.web.resource import IResource, getChildForRequest

<<<<<<< HEAD
from .. import NAME
=======
from .. import __file__ as package_init_file
>>>>>>> ccc0d28f
from .. import __version__ as zkapauthorizer_version
from .._base64 import urlsafe_b64decode
from .._json import dumps_utf8
from ..configutil import config_string_from_sections
from ..model import (
    DoubleSpend,
    Error,
    Redeemed,
    Redeeming,
    Unpaid,
    Voucher,
    VoucherStore,
    memory_connect,
)
from ..pricecalculator import PriceCalculator
from ..resource import NUM_TOKENS, from_configuration, get_token_count
from ..storage_common import (
    get_configured_allowed_public_keys,
    get_configured_pass_value,
    required_passes,
)
from .json import loads
from .matchers import Provides, between, matches_response
from .strategies import (
    api_auth_tokens,
    client_doublespendredeemer_configurations,
    client_dummyredeemer_configurations,
    client_errorredeemer_configurations,
    client_nonredeemer_configurations,
    client_unpaidredeemer_configurations,
    direct_tahoe_configs,
    posix_timestamps,
    request_paths,
    requests,
    share_parameters,
    tahoe_configs,
    vouchers,
)

TRANSIENT_ERROR = "something went wrong, who knows what"

# Helper to work-around https://github.com/twisted/treq/issues/161
def uncooperator(started=True):
    return Cooperator(
        # Don't stop consuming the iterator until it's done.
        terminationPredicateFactory=lambda: lambda: False,
        scheduler=lambda what: (what(), object())[1],
        started=started,
    )


def is_not_json(bytestring):
    """
    :param bytes bytestring: A candidate byte string to inspect.

    :return bool: ``False`` if and only if ``bytestring`` is JSON encoded.
    """
    try:
        loads(bytestring)
    except:
        return True
    return False


def not_vouchers():
    """
    Builds byte strings which are not legal vouchers.
    """
    return one_of(
        text()
        .filter(
            lambda t: (not is_urlsafe_base64(t)),
        )
        .map(lambda t: t.encode("utf-8")),
        vouchers().map(
            # Turn a valid voucher into a voucher that is invalid only by
            # containing a character from the base64 alphabet in place of one
            # from the urlsafe-base64 alphabet.
            lambda voucher: b"/"
            + voucher[1:],
        ),
    )


def is_urlsafe_base64(text):
    """
    :param str text: A candidate text string to inspect.

    :return bool: ``True`` if and only if ``text`` is urlsafe-base64 encoded
    """
    try:
        urlsafe_b64decode(text)
    except:
        return False
    return True


def invalid_bodies():
    """
    Build byte strings that ``PUT /voucher`` considers invalid.
    """
    return one_of(
        # The wrong key but the right kind of value.
        fixed_dictionaries(
            {
                "some-key": vouchers().map(lambda v: v.decode("utf-8")),
            }
        ).map(dumps_utf8),
        # The right key but the wrong kind of value.
        fixed_dictionaries(
            {
                "voucher": one_of(
                    integers(),
                    not_vouchers().map(lambda v: v.decode("utf-8")),
                ),
            }
        ).map(dumps_utf8),
        # Not even JSON
        binary().filter(is_not_json),
    )


def root_from_config(config, now):
    """
    Create a client root resource from a Tahoe-LAFS configuration.

    :param _Config config: The Tahoe-LAFS configuration.

    :param now: A no-argument callable that returns the time of the call as a
        ``datetime`` instance.

    :return IResource: The root client resource.
    """
    return from_configuration(
        config,
        VoucherStore.from_node_config(
            config,
            now,
            memory_connect,
        ),
        clock=Clock(),
    )


def authorized_request(api_auth_token, agent, method, uri, headers=None, data=None):
    """
    Issue a request with the required token-based authorization header value.

    :param bytes api_auth_token: The API authorization token to include.

    :param IAgent agent: The agent to use to issue the request.

    :param bytes method: The HTTP method for the request.

    :param bytes uri: The URI for the request.

    :param ({bytes: [bytes]})|None headers: If not ``None``, extra request
        headers to include.  The **Authorization** header will be overwritten
        if it is present.

    :param BytesIO|None data: If not ``None``, the request body.

    :return: A ``Deferred`` like the one returned by ``IAgent.request``.
    """
    if data is None:
        bodyProducer = None
    else:
        bodyProducer = FileBodyProducer(data, cooperator=uncooperator())
    if headers is None:
        headers = Headers()
    else:
        headers = Headers(headers)
    headers.setRawHeaders(
        "authorization",
        [b"tahoe-lafs " + api_auth_token],
    )
    return agent.request(
        method,
        uri,
        headers=headers,
        bodyProducer=bodyProducer,
    )


def get_config_with_api_token(tempdir, get_config, api_auth_token):
    """
    Get a ``_Config`` object.

    :param TempDir tempdir: A temporary directory in which to create the
        Tahoe-LAFS node associated with the configuration.

    :param (bytes -> bytes -> _Config) get_config: A function which takes a
        node directory and a Foolscap "portnum" filename and returns the
        configuration object.

    :param bytes api_auth_token: The HTTP API authorization token to write to
        the node directory.
    """
    basedir = tempdir.join("tahoe")
    config = get_config(basedir, "tub.port")
    add_api_token_to_config(
        basedir,
        config,
        api_auth_token,
    )
    return config


def add_api_token_to_config(basedir, config, api_auth_token):
    """
    Create a private directory beneath the given base directory, point the
    given config at it, and write the given API auth token to it.
    """
    FilePath(basedir).child("private").makedirs()
    config._basedir = basedir
    config.write_private_config("api_auth_token", api_auth_token)


class OpenAPITests(TestCase):
    """
    Tests for the OpenAPI specification for the HTTP API.
    """

    def test_backup_recovery_valid(self):
        """
        The specification document is valid OpenAPI 3.0.
        """
        spec_path = FilePath(package_init_file).sibling("backup-recovery.yaml")
        spec_dict, spec_url = read_from_filename(spec_path.path)
        # If no exception is raised then the spec is valid.
        validate_spec(spec_dict)


class FromConfigurationTests(TestCase):
    """
    Tests for ``from_configuration``.
    """

    @given(tahoe_configs())
    def test_allowed_public_keys(self, get_config):
        """
        The controller created by ``from_configuration`` is configured to allow
        the public keys found in the configuration.
        """
        tempdir = self.useFixture(TempDir())
        config = get_config(tempdir.join("tahoe"), "tub.port")
        allowed_public_keys = get_configured_allowed_public_keys(config)

        # root_from_config is just an easier way to call from_configuration
        root = root_from_config(config, datetime.now)
        self.assertThat(
            root.controller,
            MatchesStructure(
                allowed_public_keys=Equals(allowed_public_keys),
            ),
        )


class GetTokenCountTests(TestCase):
    """
    Tests for ``get_token_count``.
    """

    @given(one_of(none(), integers(min_value=16)))
    def test_get_token_count(self, token_count):
        """
        ``get_token_count`` returns the integer value of the
        ``default-token-count`` item from the given configuration object.
        """
        plugin_name = "hello-world"
        if token_count is None:
            expected_count = NUM_TOKENS
            token_config = {}
        else:
            expected_count = token_count
            token_config = {"default-token-count": f"{expected_count}"}

        config_text = config_string_from_sections(
            [
                {
                    "storageclient.plugins." + plugin_name: token_config,
                }
            ]
        )
        node_config = config_from_string(
            self.useFixture(TempDir()).join("tahoe"),
            "tub.port",
            config_text.encode("utf-8"),
        )
        self.assertThat(
            get_token_count(plugin_name, node_config),
            Equals(expected_count),
        )


class ResourceTests(TestCase):
    """
    General tests for the resources exposed by the plugin.
    """

    @given(
        tahoe_configs(),
        request_paths(),
    )
    def test_unauthorized(self, get_config, path):
        """
        A request for any resource without the required authorization token
        receives a 401 response.
        """
        tempdir = self.useFixture(TempDir())
        config = get_config(tempdir.join("tahoe"), "tub.port")
        root = root_from_config(config, datetime.now)
        agent = RequestTraversalAgent(root)
        requesting = agent.request(
            b"GET",
            b"http://127.0.0.1/" + b"/".join(path),
        )
        responses = []
        requesting.addCallback(responses.append)
        self.assertThat(
            requesting,
            succeeded(Always()),
        )
        [response] = responses

        self.assertThat(
            response.code,
            Equals(UNAUTHORIZED),
        )

    @given(
        tahoe_configs(),
        requests(
            sampled_from(
                [
                    [b"unblinded-token"],
                    [b"voucher"],
                    [b"version"],
                ]
            )
        ),
    )
    def test_reachable(self, get_config, request):
        """
        A resource is reachable at a child of the resource returned by
        ``from_configuration``.
        """
        tempdir = self.useFixture(TempDir())
        config = get_config(tempdir.join("tahoe"), "tub.port")
        root = root_from_config(config, datetime.now)
        self.assertThat(
            getChildForRequest(root, request),
            Provides([IResource]),
        )

    @given(
        tahoe_configs(),
        api_auth_tokens(),
    )
    def test_version(self, get_config, api_auth_token):
        """
        The ZKAPAuthorizer package version is available in a JSON response to a
        **GET** to ``/version``.
        """
        config = get_config_with_api_token(
            self.useFixture(TempDir()),
            get_config,
            api_auth_token,
        )
        root = root_from_config(config, datetime.now)
        agent = RequestTraversalAgent(root)
        requesting = authorized_request(
            api_auth_token,
            agent,
            b"GET",
            b"http://127.0.0.1/version",
        )
        self.assertThat(
            requesting,
            succeeded(
                matches_response(
                    code_matcher=Equals(OK),
                    body_matcher=AfterPreprocessing(
                        loads,
                        Equals({"version": zkapauthorizer_version}),
                    ),
                ),
            ),
        )


def maybe_extra_tokens():
    """
    Build either ``None`` or a small integer for use in determining a number
    of additional tokens to create in some tests.
    """
    # We might want to have some unblinded tokens or we might not.
    return one_of(
        just(None),
        # If we do, we can't have fewer than the number of redemption groups
        # which we don't know until we're further inside the test.  So supply
        # an amount to add to that, in the case where we have tokens at all.
        integers(min_value=0, max_value=100),
    )


class UnblindedTokenTests(TestCase):
    """
    Tests relating to ``/unblinded-token`` as implemented by the
    ``_zkapauthorizer.resource`` module.
    """

    def setUp(self):
        super(UnblindedTokenTests, self).setUp()
        self.useFixture(CaptureTwistedLogs())

    @given(
        tahoe_configs(),
        api_auth_tokens(),
        lists(
            lists(
                integers(min_value=0, max_value=2 ** 63 - 1),
                min_size=1,
            ),
        ),
        datetimes(),
    )
    def test_latest_lease_maintenance_spending(
        self, get_config, api_auth_token, size_observations, now
    ):
        """
        The most recently completed record of lease maintenance spending activity
        is reported in the response to a **GET** request.
        """
        config = get_config_with_api_token(
            self.useFixture(TempDir()),
            get_config,
            api_auth_token,
        )
        root = root_from_config(config, lambda: now)

        # Put some activity into it.
        total = 0
        activity = root.store.start_lease_maintenance()
        for sizes in size_observations:
            total += required_passes(root.store.pass_value, sizes)
            activity.observe(sizes)
        activity.finish()

        agent = RequestTraversalAgent(root)
        d = authorized_request(
            api_auth_token,
            agent,
            b"GET",
            b"http://127.0.0.1/lease-maintenance",
        )
        d.addCallback(readBody)
        d.addCallback(
            lambda body: loads(body)["spending"],
        )
        self.assertThat(
            d,
            succeeded(
                Equals(
                    {
                        "when": now.isoformat(),
                        "count": total,
                    }
                )
            ),
        )


def matches_lease_maintenance_spending():
    """
    :return: A matcher which matches the value of the *spending* key in the
      ``lease-maintenance`` endpoint response.
    """
    return MatchesAny(
        Is(None),
        ContainsDict(
            {
                "when": matches_iso8601_datetime(),
                "amount": matches_positive_integer(),
            }
        ),
    )


def matches_positive_integer():
    return MatchesAll(
        IsInstance(int),
        GreaterThan(0),
    )


def matches_iso8601_datetime():
    """
    :return: A matcher which matches text strings which can be parsed as an
        ISO8601 datetime string.
    """
    return MatchesAll(
        IsInstance(str),
        AfterPreprocessing(
            parse_datetime,
            lambda d: Always(),
        ),
    )


class VoucherTests(TestCase):
    """
    Tests relating to ``/voucher`` as implemented by the
    ``_zkapauthorizer.resource`` module and its handling of
    vouchers.
    """

    def setUp(self):
        super(VoucherTests, self).setUp()
        self.useFixture(CaptureTwistedLogs())

    @given(tahoe_configs(), api_auth_tokens(), vouchers())
    def test_put_voucher(self, get_config, api_auth_token, voucher):
        """
        When a voucher is ``PUT`` to ``VoucherCollection`` it is passed in to the
        redemption model object for handling and an ``OK`` response is
        returned.
        """
        config = get_config_with_api_token(
            self.useFixture(TempDir()),
            get_config,
            api_auth_token,
        )
        root = root_from_config(config, datetime.now)
        agent = RequestTraversalAgent(root)
        data = BytesIO(dumps_utf8({"voucher": voucher.decode("ascii")}))
        requesting = authorized_request(
            api_auth_token,
            agent,
            b"PUT",
            b"http://127.0.0.1/voucher",
            data=data,
        )
        self.addDetail(
            "requesting result",
            text_content(f"{vars(requesting.result)}"),
        )
        self.assertThat(
            requesting,
            succeeded(
                ok_response(),
            ),
        )

    @given(tahoe_configs(), api_auth_tokens(), invalid_bodies())
    def test_put_invalid_body(self, get_config, api_auth_token, body):
        """
        If the body of a ``PUT`` to ``VoucherCollection`` does not consist of an
        object with a single *voucher* property then the response is *BAD
        REQUEST*.
        """
        config = get_config_with_api_token(
            self.useFixture(TempDir()),
            get_config,
            api_auth_token,
        )
        root = root_from_config(config, datetime.now)
        agent = RequestTraversalAgent(root)
        requesting = authorized_request(
            api_auth_token,
            agent,
            b"PUT",
            b"http://127.0.0.1/voucher",
            data=BytesIO(body),
        )
        self.addDetail(
            "requesting result",
            text_content(f"{vars(requesting.result)}"),
        )
        self.assertThat(
            requesting,
            succeeded(
                bad_request_response(),
            ),
        )

    @given(tahoe_configs(), api_auth_tokens(), not_vouchers())
    def test_get_invalid_voucher(self, get_config, api_auth_token, not_voucher):
        """
        When a syntactically invalid voucher is requested with a ``GET`` to a
        child of ``VoucherCollection`` the response is **BAD REQUEST**.
        """
        config = get_config_with_api_token(
            self.useFixture(TempDir()),
            get_config,
            api_auth_token,
        )
        root = root_from_config(config, datetime.now)
        agent = RequestTraversalAgent(root)
        url = "http://127.0.0.1/voucher/{}".format(
            quote(
                not_voucher,
                safe=b"",
            ),
        ).encode("ascii")
        requesting = authorized_request(
            api_auth_token,
            agent,
            b"GET",
            url,
        )
        self.assertThat(
            requesting,
            succeeded(
                bad_request_response(),
            ),
        )

    @given(tahoe_configs(), api_auth_tokens(), vouchers())
    def test_get_unknown_voucher(self, get_config, api_auth_token, voucher):
        """
        When a voucher is requested with a ``GET`` to a child of
        ``VoucherCollection`` the response is **NOT FOUND** if the voucher
        hasn't previously been submitted with a ``PUT``.
        """
        config = get_config_with_api_token(
            self.useFixture(TempDir()),
            get_config,
            api_auth_token,
        )
        root = root_from_config(config, datetime.now)
        agent = RequestTraversalAgent(root)
        requesting = authorized_request(
            api_auth_token,
            agent,
            b"GET",
            b"http://127.0.0.1/voucher/" + voucher,
        )
        self.assertThat(
            requesting,
            succeeded(
                not_found_response(),
            ),
        )

    @given(
        direct_tahoe_configs(client_nonredeemer_configurations()),
        api_auth_tokens(),
        datetimes(),
        vouchers(),
    )
    def test_get_known_voucher_redeeming(self, config, api_auth_token, now, voucher):
        """
        When a voucher is first ``PUT`` and then later a ``GET`` is issued for the
        same voucher then the response code is **OK** and details, including
        those relevant to a voucher which is actively being redeemed, about
        the voucher are included in a json-encoded response body.
        """
        count = get_token_count(NAME, config)
        return self._test_get_known_voucher(
            config,
            api_auth_token,
            now,
            voucher,
            MatchesStructure(
                number=Equals(voucher),
                expected_tokens=Equals(count),
                created=Equals(now),
                state=Equals(
                    Redeeming(
                        started=now,
                        counter=0,
                    )
                ),
            ),
        )

    @given(
        direct_tahoe_configs(client_dummyredeemer_configurations()),
        api_auth_tokens(),
        datetimes(),
        vouchers(),
    )
    def test_get_known_voucher_redeemed(self, config, api_auth_token, now, voucher):
        """
        When a voucher is first ``PUT`` and then later a ``GET`` is issued for the
        same voucher then the response code is **OK** and details, including
        those relevant to a voucher which has been redeemed, about the voucher
        are included in a json-encoded response body.
        """
        count = get_token_count(NAME, config)
        return self._test_get_known_voucher(
            config,
            api_auth_token,
            now,
            voucher,
            MatchesStructure(
                number=Equals(voucher),
                expected_tokens=Equals(count),
                created=Equals(now),
                state=Equals(
                    Redeemed(
                        finished=now,
                        token_count=count,
                    )
                ),
            ),
        )

    @given(
        direct_tahoe_configs(client_doublespendredeemer_configurations()),
        api_auth_tokens(),
        datetimes(),
        vouchers(),
    )
    def test_get_known_voucher_doublespend(self, config, api_auth_token, now, voucher):
        """
        When a voucher is first ``PUT`` and then later a ``GET`` is issued for the
        same voucher then the response code is **OK** and details, including
        those relevant to a voucher which has failed redemption because it was
        already redeemed, about the voucher are included in a json-encoded
        response body.
        """
        count = get_token_count(NAME, config)
        return self._test_get_known_voucher(
            config,
            api_auth_token,
            now,
            voucher,
            MatchesStructure(
                number=Equals(voucher),
                expected_tokens=Equals(count),
                created=Equals(now),
                state=Equals(
                    DoubleSpend(
                        finished=now,
                    )
                ),
            ),
        )

    @given(
        direct_tahoe_configs(client_unpaidredeemer_configurations()),
        api_auth_tokens(),
        datetimes(),
        vouchers(),
    )
    def test_get_known_voucher_unpaid(self, config, api_auth_token, now, voucher):
        """
        When a voucher is first ``PUT`` and then later a ``GET`` is issued for the
        same voucher then the response code is **OK** and details, including
        those relevant to a voucher which has failed redemption because it has
        not been paid for yet, about the voucher are included in a
        json-encoded response body.
        """
        count = get_token_count(NAME, config)
        return self._test_get_known_voucher(
            config,
            api_auth_token,
            now,
            voucher,
            MatchesStructure(
                number=Equals(voucher),
                expected_tokens=Equals(count),
                created=Equals(now),
                state=Equals(
                    Unpaid(
                        finished=now,
                    )
                ),
            ),
        )

    @given(
        direct_tahoe_configs(client_errorredeemer_configurations(TRANSIENT_ERROR)),
        api_auth_tokens(),
        datetimes(),
        vouchers(),
    )
    def test_get_known_voucher_error(self, config, api_auth_token, now, voucher):
        """
        When a voucher is first ``PUT`` and then later a ``GET`` is issued for the
        same voucher then the response code is **OK** and details, including
        those relevant to a voucher which has failed redemption due to any
        kind of transient conditions, about the voucher are included in a
        json-encoded response body.
        """
        count = get_token_count(NAME, config)
        return self._test_get_known_voucher(
            config,
            api_auth_token,
            now,
            voucher,
            MatchesStructure(
                number=Equals(voucher),
                expected_tokens=Equals(count),
                created=Equals(now),
                state=Equals(
                    Error(
                        finished=now,
                        details=TRANSIENT_ERROR,
                    )
                ),
            ),
        )

    def _test_get_known_voucher(
        self, config, api_auth_token, now, voucher, voucher_matcher
    ):
        """
        Assert that a voucher that is ``PUT`` and then ``GET`` is represented in
        the JSON response.

        :param voucher_matcher: A matcher which matches the voucher expected
            to be returned by the ``GET``.
        """
        add_api_token_to_config(
            self.useFixture(TempDir()).join("tahoe"),
            config,
            api_auth_token,
        )
        root = root_from_config(config, lambda: now)
        agent = RequestTraversalAgent(root)
        putting = authorized_request(
            api_auth_token,
            agent,
            b"PUT",
            b"http://127.0.0.1/voucher",
            data=BytesIO(dumps_utf8({"voucher": voucher.decode("ascii")})),
        )
        self.assertThat(
            putting,
            succeeded(
                ok_response(),
            ),
        )

        getting = authorized_request(
            api_auth_token,
            agent,
            b"GET",
            "http://127.0.0.1/voucher/{}".format(
                quote(
                    voucher,
                    safe="",
                ),
            ).encode("ascii"),
        )
        self.assertThat(
            getting,
            succeeded(
                MatchesAll(
                    ok_response(headers=application_json()),
                    AfterPreprocessing(
                        readBody,
                        succeeded(
                            AfterPreprocessing(
                                Voucher.from_json,
                                voucher_matcher,
                            ),
                        ),
                    ),
                ),
            ),
        )

    @given(
        direct_tahoe_configs(),
        api_auth_tokens(),
        datetimes(),
        lists(vouchers(), unique=True),
    )
    def test_list_vouchers(self, config, api_auth_token, now, vouchers):
        """
        A ``GET`` to the ``VoucherCollection`` itself returns a list of existing
        vouchers.
        """
        count = get_token_count(NAME, config)
        return self._test_list_vouchers(
            config,
            api_auth_token,
            now,
            vouchers,
            Equals(
                {
                    "vouchers": list(
                        Voucher(
                            number=voucher,
                            expected_tokens=count,
                            created=now,
                            state=Redeemed(
                                finished=now,
                                token_count=count,
                            ),
                        ).marshal()
                        for voucher in vouchers
                    ),
                }
            ),
        )

    @given(
        direct_tahoe_configs(client_unpaidredeemer_configurations()),
        api_auth_tokens(),
        datetimes(),
        lists(vouchers(), unique=True),
    )
    def test_list_vouchers_transient_states(
        self, config, api_auth_token, now, vouchers
    ):
        """
        A ``GET`` to the ``VoucherCollection`` itself returns a list of existing
        vouchers including state information that reflects transient states.
        """
        count = get_token_count(NAME, config)
        return self._test_list_vouchers(
            config,
            api_auth_token,
            now,
            vouchers,
            Equals(
                {
                    "vouchers": list(
                        Voucher(
                            number=voucher,
                            expected_tokens=count,
                            created=now,
                            state=Unpaid(
                                finished=now,
                            ),
                        ).marshal()
                        for voucher in vouchers
                    ),
                }
            ),
        )

    def _test_list_vouchers(
        self, config, api_auth_token, now, vouchers, match_response_object
    ):
        add_api_token_to_config(
            # Hypothesis causes our test case instances to be re-used many
            # times between setUp and tearDown.  Avoid re-using the same
            # temporary directory for every Hypothesis iteration because this
            # test leaves state behind that invalidates future iterations.
            self.useFixture(TempDir()).join("tahoe"),
            config,
            api_auth_token,
        )
        root = root_from_config(config, lambda: now)
        agent = RequestTraversalAgent(root)

        note("{} vouchers".format(len(vouchers)))

        for voucher in vouchers:
            data = BytesIO(dumps_utf8({"voucher": voucher.decode("ascii")}))
            putting = authorized_request(
                api_auth_token,
                agent,
                b"PUT",
                b"http://127.0.0.1/voucher",
                data=data,
            )
            self.assertThat(
                putting,
                succeeded(
                    ok_response(),
                ),
            )

        getting = authorized_request(
            api_auth_token,
            agent,
            b"GET",
            b"http://127.0.0.1/voucher",
        )

        self.assertThat(
            getting,
            succeeded(
                MatchesAll(
                    ok_response(headers=application_json()),
                    AfterPreprocessing(
                        json_content,
                        succeeded(
                            match_response_object,
                        ),
                    ),
                ),
            ),
        )


def mime_types(blacklist: Optional[Set[str]] = None) -> SearchStrategy[str]:
    """
    Build MIME types as b"major/minor" byte strings.

    :param blacklist: If not ``None``, MIME types to exclude from the result.
    """
    if blacklist is None:
        blacklist = set()
    return (
        tuples(
            text(),
            text(),
        )
        .map(
            "/".join,
        )
        .filter(
            lambda content_type: content_type not in blacklist,
        )
    )


@attr.s
class Request(object):
    """
    Represent some of the parameters of an HTTP request.
    """

    method = attr.ib()
    headers = attr.ib()
    data = attr.ib()


def bad_calculate_price_requests():
    """
    Build Request instances describing requests which are not allowed at the
    ``/calculate-price`` endpoint.
    """
    good_methods = just(b"POST")
    bad_methods = sampled_from(
        [
            b"GET",
            b"HEAD",
            b"PUT",
            b"PATCH",
            b"OPTIONS",
            b"FOO",
        ]
    )

    good_headers = just({b"content-type": [b"application/json"]})
    bad_headers = fixed_dictionaries(
        {
            b"content-type": mime_types(blacklist={b"application/json"},).map(
                lambda content_type: [content_type.encode("utf-8")],
            ),
        }
    )

    good_version = just(1)
    bad_version = one_of(
        text(),
        lists(integers()),
        integers(max_value=0),
        integers(min_value=2),
    )

    good_sizes = lists(integers(min_value=0))
    bad_sizes = one_of(
        integers(),
        text(),
        lists(text(), min_size=1),
        dictionaries(text(), text()),
        lists(integers(max_value=-1), min_size=1),
    )

    good_data = fixed_dictionaries(
        {
            "version": good_version,
            "sizes": good_sizes,
        }
    ).map(dumps_utf8)

    bad_data_version = fixed_dictionaries(
        {
            "version": bad_version,
            "sizes": good_sizes,
        }
    ).map(dumps_utf8)

    bad_data_sizes = fixed_dictionaries(
        {
            "version": good_version,
            "sizes": bad_sizes,
        }
    ).map(dumps_utf8)

    bad_data_other = dictionaries(
        text(),
        integers(),
    ).map(dumps_utf8)

    bad_data_junk = binary()

    good_fields = {
        "method": good_methods,
        "headers": good_headers,
        "data": good_data,
    }

    bad_choices = [
        ("method", bad_methods),
        ("headers", bad_headers),
        ("data", bad_data_version),
        ("data", bad_data_sizes),
        ("data", bad_data_other),
        ("data", bad_data_junk),
    ]

    def merge(fields, key, value):
        fields = fields.copy()
        fields[key] = value
        return fields

    return sampled_from(bad_choices,).flatmap(
        lambda bad_choice: builds(Request, **merge(good_fields, *bad_choice)),
    )


class CalculatePriceTests(TestCase):
    """
    Tests relating to ``/calculate-price`` as implemented by the
    ``_zkapauthorizer.resource`` module.
    """

    url = b"http://127.0.0.1/calculate-price"

    @given(
        tahoe_configs(),
        api_auth_tokens(),
        bad_calculate_price_requests(),
    )
    def test_bad_request(self, get_config, api_auth_token, bad_request):
        """
        When approached with:

          * a method other than POST
          * a content-type other than **application/json**
          * a request body which is not valid JSON
          * a JSON request body without version and sizes properties
          * a JSON request body without a version of 1
          * a JSON request body with other properties
          * or a JSON request body with sizes other than a list of integers

        response code is not in the 200 range.
        """
        config = get_config_with_api_token(
            self.useFixture(TempDir()),
            get_config,
            api_auth_token,
        )
        root = root_from_config(config, datetime.now)
        agent = RequestTraversalAgent(root)
        self.assertThat(
            authorized_request(
                api_auth_token,
                agent,
                bad_request.method,
                self.url,
                headers=bad_request.headers,
                data=BytesIO(bad_request.data),
            ),
            succeeded(
                matches_response(
                    code_matcher=MatchesAny(
                        # It is fine to signal client errors
                        between(400, 499),
                        # It is fine to say we didn't implement the request
                        # method (I guess - Twisted Web sort of forces it on
                        # us, I'd rather have NOT ALLOWED for this case
                        # instead...).  We don't want INTERNAL SERVER ERROR
                        # though.
                        Equals(NOT_IMPLEMENTED),
                    ),
                ),
            ),
        )

    @given(
        tuples(
            # Make the share encoding parameters easily accessible without
            # going through the Tahoe-LAFS configuration.
            share_parameters(),
            # Same goes for the minimum lease time remaining configuration.
            posix_timestamps().map(int),
        ).flatmap(
            lambda share_and_lease_time: tuples(
                just(share_and_lease_time),
                direct_tahoe_configs(
                    zkapauthz_v2_configuration=client_dummyredeemer_configurations(
                        min_times_remaining=just(share_and_lease_time[1]),
                    ),
                    shares=just(share_and_lease_time[0]),
                ),
            ),
        ),
        api_auth_tokens(),
        lists(integers(min_value=0)),
    )
    def test_calculated_price(self, encoding_params_and_config, api_auth_token, sizes):
        """
        A well-formed request returns the price in ZKAPs as an integer and the
        storage period (the minimum allowed) that they pay for.
        """
        (encoding_params, min_time_remaining), config = encoding_params_and_config
        shares_needed, shares_happy, shares_total = encoding_params
        add_api_token_to_config(
            self.useFixture(TempDir()).join("tahoe"),
            config,
            api_auth_token,
        )
        root = root_from_config(config, datetime.now)
        agent = RequestTraversalAgent(root)

        expected_price = PriceCalculator(
            shares_needed=shares_needed,
            shares_total=shares_total,
            pass_value=get_configured_pass_value(config),
        ).calculate(sizes)

        self.assertThat(
            authorized_request(
                api_auth_token,
                agent,
                b"POST",
                self.url,
                headers={b"content-type": [b"application/json"]},
                data=BytesIO(dumps_utf8({"version": 1, "sizes": sizes})),
            ),
            succeeded(
                matches_response(
                    code_matcher=Equals(OK),
                    headers_matcher=application_json(),
                    body_matcher=AfterPreprocessing(
                        loads,
                        Equals(
                            {
                                "price": expected_price,
                                "period": 60 * 60 * 24 * 31 - min_time_remaining,
                            }
                        ),
                    ),
                ),
            ),
        )


def application_json():
    return AfterPreprocessing(
        lambda h: h.getRawHeaders("content-type"),
        Equals(["application/json"]),
    )


def json_content(response):
    reading = readBody(response)
    reading.addCallback(loads)
    return reading


def ok_response(headers=None):
    return match_response(OK, headers, phrase=Equals(b"OK"))


def not_found_response(headers=None):
    return match_response(NOT_FOUND, headers)


def bad_request_response(headers=None):
    return match_response(BAD_REQUEST, headers)


def match_response(code, headers, phrase=Always()):
    if headers is None:
        headers = Always()
    return _MatchResponse(
        code=Equals(code),
        headers=headers,
        phrase=phrase,
    )


@attr.s
class _MatchResponse(object):
    code = attr.ib()
    headers = attr.ib()
    phrase = attr.ib()
    _details = attr.ib(default=attr.Factory(dict))

    def match(self, response):
        self._details.update(
            {
                "code": response.code,
                "headers": response.headers.getAllRawHeaders(),
            }
        )
        return MatchesStructure(
            code=self.code,
            headers=self.headers,
            phrase=self.phrase,
        ).match(response)

    def get_details(self):
        return self._details<|MERGE_RESOLUTION|>--- conflicted
+++ resolved
@@ -68,11 +68,8 @@
 from twisted.web.http_headers import Headers
 from twisted.web.resource import IResource, getChildForRequest
 
-<<<<<<< HEAD
 from .. import NAME
-=======
 from .. import __file__ as package_init_file
->>>>>>> ccc0d28f
 from .. import __version__ as zkapauthorizer_version
 from .._base64 import urlsafe_b64decode
 from .._json import dumps_utf8
