"""
Tests for ``_zkapauthorizer.recover``, the replication recovery system.
"""

from io import BytesIO
from sqlite3 import connect

from allmydata.client import read_config
from hypothesis import assume, given, note, settings
from hypothesis.stateful import (
    RuleBasedStateMachine,
    invariant,
    precondition,
    rule,
    run_state_machine_as_test,
)
from hypothesis.strategies import data, lists, randoms, sampled_from, text
from testresources import setUpResources, tearDownResources
from testtools import TestCase
from testtools.matchers import (
    AfterPreprocessing,
    Always,
    Equals,
    Is,
    IsInstance,
    MatchesStructure,
)
from testtools.twistedsupport import AsynchronousDeferredRunTest, failed, succeeded
from twisted.internet.defer import Deferred, inlineCallbacks

from ..config import REPLICA_RWCAP_BASENAME
from ..recover import (
    RecoveryStages,
    StatefulRecoverer,
    get_tahoe_lafs_downloader,
    make_canned_downloader,
    make_fail_downloader,
    noop_downloader,
    recover,
    statements_from_snapshot,
)
from ..replicate import (
    ReplicationAlreadySetup,
<<<<<<< HEAD
    setup_tahoe_lafs_replication,
    snapshot,
    statements_to_snapshot,
=======
    get_tahoe_lafs_direntry_uploader,
    setup_tahoe_lafs_replication,
>>>>>>> 1dfd4b21
)
from ..sql import Table, create_table
from ..tahoe import MemoryGrid, Tahoe, attenuate_writecap, make_directory
from .fixtures import Treq
from .matchers import equals_database, matches_capability
from .resources import client_manager
from .strategies import (
    api_auth_tokens,
    deletes,
    inserts,
    sql_identifiers,
    tables,
    tahoe_configs,
    updates,
)


class SnapshotEncodingTests(TestCase):
    """
    Tests for a snapshot's round-trip through encoding and decoding.
    """

    @given(lists(text()))
    def test_roundtrip(self, statements):
        """
        Statements of a snapshot can be encoded to bytes and decoded to the same
        statements again using ``statements_to_snapshot`` and
        ``statements_from_snapshot``.
        """
        loaded = list(
            statements_from_snapshot(
                BytesIO(b"".join(statements_to_snapshot(statements)))
            )
        )
        self.assertThat(
            # They are allowed to differ by leading and trailing whitespace
            # because such whitespace is meaningless in a SQL statement.
            [s.strip() for s in statements],
            Equals(loaded),
        )


class SnapshotMachine(RuleBasedStateMachine):
    """
    Transition rules for a state machine corresponding to the state of a
    SQLite3 database.  Transitions are schema changes, row inserts, row
    updates, row deletions, etc.
    """

    def __init__(self, case):
        super().__init__()
        self.case = case
        self.connection = connect(":memory:")
        self.tables: dict[str, Table] = {}

    @invariant()
    def snapshot_equals_database(self):
        """
        At all points a snapshot of the database can be used to construct a new
        database with the same contents.
        """
        snapshot_bytes = snapshot(self.connection)
        new = connect(":memory:")
        cursor = new.cursor()
        with new:
            recover(BytesIO(snapshot_bytes), cursor)
        self.case.assertThat(
            new,
            equals_database(reference=self.connection),
            "source (reference) database iterdump does not equal "
            "sink (actual) database iterdump",
        )

    @rule(
        name=sql_identifiers(),
        table=tables(),
    )
    def create_table(self, name, table):
        """
        Create a new table in the database.
        """
        assume(name not in self.tables)
        self.tables[name] = table
        statement = create_table(name, table)
        note("executing {!r}".format(statement))
        self.connection.execute(statement)

    @precondition(lambda self: len(self.tables) > 0)
    @rule(
        change_types=lists(sampled_from([inserts, deletes, updates]), min_size=1),
        random=randoms(),
        data=data(),
    )
    def modify_rows(self, change_types, random, data):
        """
        Change some rows in some tables.
        """
        for change_type in change_types:
            # Choose a table to impact
            table_name = random.choice(sorted(self.tables))
            # Construct the change
            changes = data.draw(lists(change_type(table_name, self.tables[table_name])))
            # Execute the changes
            for change in changes:
                statement = change.statement()
                args = change.arguments()
                note("executing {!r} {!r}".format(statement, args))
                self.connection.execute(statement, args)


class RecoverTests(TestCase):
    """
    Tests for ``recover``.
    """

    def test_stateful(self):
        """
        Test the snapshot/recovery system using ``SnapshotMachine``.
        """
        # Many shallow runs are probably more useful than fewer deep runs.
        # That is, exercise breadth in preference to depth.
        #
        # Also try to play along with any profile that has been loaded.
        max_examples = settings.default.max_examples * 10
        stateful_step_count = int(max(3, settings.default.stateful_step_count / 10))

        run_state_machine_as_test(
            lambda: SnapshotMachine(self),
            settings=settings(
                max_examples=max_examples,
                stateful_step_count=stateful_step_count,
            ),
        )


class StatefulRecovererTests(TestCase):
    """
    Tests for ``StatefulRecoverer``.
    """

    def test_succeeded_after_recover(self):
        """
        ``StatefulRecoverer`` automatically progresses to the succeeded stage when
        recovery completes without exception.
        """
        recoverer = StatefulRecoverer()
        with connect(":memory:") as conn:
            cursor = conn.cursor()
            first = Deferred.fromCoroutine(recoverer.recover(noop_downloader, cursor))
            self.assertThat(
                first,
                succeeded(Always()),
            )
            self.assertThat(
                recoverer.state(),
                MatchesStructure(
                    stage=Equals(RecoveryStages.succeeded),
                ),
            )

    def test_state_recovered(self):
        """
        After ``StatefulRecoverer`` reaches the ``succeeded`` state the state
        represented by the downloaded snapshot is present in the database
        itself.
        """
        snapshot = b"".join(
            statements_to_snapshot(
                [
                    "CREATE TABLE [succeeded] ( [a] TEXT );\n",
                    "INSERT INTO [succeeded] ([a]) VALUES ('yes');\n",
                ]
            )
        )
        downloader = make_canned_downloader(snapshot)
        recoverer = StatefulRecoverer()
        with connect(":memory:") as conn:
            cursor = conn.cursor()
            first = Deferred.fromCoroutine(recoverer.recover(downloader, cursor))
            self.assertThat(first, succeeded(Always()))

            cursor.execute("SELECT * FROM [succeeded]")
            self.assertThat(
                cursor.fetchall(),
                Equals([("yes",)]),
            )

    def test_failed_after_download_failed(self):
        """
        ``StatefulRecoverer`` automatically progresses to the failed stage when
        download fails with an exception.
        """
        downloader = make_fail_downloader(OSError("Something is wrong"))
        recoverer = StatefulRecoverer()
        with connect(":memory:") as conn:
            cursor = conn.cursor()
            first = Deferred.fromCoroutine(recoverer.recover(downloader, cursor))
            self.assertThat(
                first,
                succeeded(Always()),
            )
            self.assertThat(
                recoverer.state(),
                MatchesStructure(
                    stage=Equals(RecoveryStages.download_failed),
                ),
            )

    def test_failed_after_recover_failed(self):
        """
        ``StatefulRecoverer`` automatically progresses to the failed stage when
        recovery fails with an exception.
        """
        downloader = make_canned_downloader(b"non-sql junk to provoke a failure")
        recoverer = StatefulRecoverer()
        with connect(":memory:") as conn:
            cursor = conn.cursor()
            first = Deferred.fromCoroutine(recoverer.recover(downloader, cursor))
            self.assertThat(
                first,
                succeeded(Always()),
            )
            self.assertThat(
                recoverer.state(),
                MatchesStructure(
                    stage=Equals(RecoveryStages.import_failed),
                ),
            )

    def test_cannot_recover_twice(self):
        """
        A second call to ``StatefulRecoverer.recover`` returns ``None`` without
        altering the recovery state.
        """
        downloader = noop_downloader
        recoverer = StatefulRecoverer()
        with connect(":memory:") as conn:
            cursor = conn.cursor()
            self.assertThat(
                Deferred.fromCoroutine(recoverer.recover(downloader, cursor)),
                succeeded(Always()),
            )
            stage = recoverer.state().stage
            second = Deferred.fromCoroutine(recoverer.recover(downloader, cursor))
            self.assertThat(
                second,
                succeeded(Is(None)),
            )
            self.assertThat(recoverer.state().stage, Equals(stage))


class TahoeLAFSDownloaderTests(TestCase):
    """
    Tests for ``get_tahoe_lafs_downloader`` and ``tahoe_lafs_downloader``.
    """

    # Support test methods that return a Deferred.
    run_tests_with = AsynchronousDeferredRunTest.make_factory(timeout=60.0)

    # Get a Tahoe-LAFS client node connected to a storage node.
    resources = [("client", client_manager)]

    def setUp(self):
        super().setUp()
        setUpResources(self, self.resources, None)
        self.addCleanup(lambda: tearDownResources(self, self.resources, None))

    @inlineCallbacks
    def test_uploader_and_downloader(self):
        """
        ``get_tahoe_lafs_downloader`` returns a downloader factory that can be
        used to download objects using a Tahoe-LAFS client.
        """
        config = read_config(self.client.node_dir.path, "tub.port")
        # AsynchronousDeferredRunTest sets reactor on us.
        httpclient = self.useFixture(Treq(self.reactor, case=self)).client()
        tahoeclient = Tahoe(httpclient, config)

        replica_dir_cap_str = yield Deferred.fromCoroutine(
            make_directory(httpclient, self.client.node_url),
        )

        # use the uploader to push some replica data
        upload = get_tahoe_lafs_direntry_uploader(
            tahoeclient,
            replica_dir_cap_str,
        )
        expected = b"snapshot data"
        yield Deferred.fromCoroutine(upload(lambda: BytesIO(expected)))

        # download it with the downloader
        get_downloader = get_tahoe_lafs_downloader(tahoeclient)
        download = get_downloader(replica_dir_cap_str)

        downloaded_snapshot_path = yield Deferred.fromCoroutine(
            download(lambda state: None)
        )
        self.assertThat(
            downloaded_snapshot_path.getContent(),
            Equals(expected),
        )


class SetupTahoeLAFSReplicationTests(TestCase):
    """
    Tests for ``setup_tahoe_lafs_replication``.
    """

    @given(
        tahoe_configs(),
        api_auth_tokens(),
    )
    def test_already_setup(self, get_config, api_auth_token):
        """
        If replication is already set up, ``setup_tahoe_lafs_replication`` signals
        failure with ``ReplicationAlreadySetup``.
        """
        grid = MemoryGrid()
        client = grid.client()
        client.get_private_path(REPLICA_RWCAP_BASENAME).setContent(b"URI:DIR2:stuff")
        self.assertThat(
            Deferred.fromCoroutine(setup_tahoe_lafs_replication(client)),
            failed(
                AfterPreprocessing(
                    lambda f: f.value,
                    IsInstance(ReplicationAlreadySetup),
                ),
            ),
        )

    @given(
        tahoe_configs(),
        api_auth_tokens(),
    )
    def test_setup(self, get_config, api_auth_token):
        """
        If replication was not previously set up then
        ``setup_tahoe_lafs_replication`` signals success with a read-only
        directory capability string that it has just created and written to
        the node private directory.
        """
        grid = MemoryGrid()
        client = grid.client()

        results = []
        d = Deferred.fromCoroutine(setup_tahoe_lafs_replication(client))
        d.addCallback(lambda x: results.append(x) or x)
        self.assertThat(
            d,
            succeeded(matches_capability(Equals("DIR2-RO"))),
        )
        ro_cap = results[0]

        # Memory grid lets us download directory cap as a dict.  Kind of bogus
        # but use it for now.
        self.assertThat(
            grid.download(ro_cap),
            Equals({}),
        )

        # Peek inside the node private state to make sure the capability was
        # written.
        self.assertThat(
            client.get_private_path(REPLICA_RWCAP_BASENAME).getContent(),
            AfterPreprocessing(
                attenuate_writecap,
                Equals(ro_cap),
            ),
        )<|MERGE_RESOLUTION|>--- conflicted
+++ resolved
@@ -41,14 +41,10 @@
 )
 from ..replicate import (
     ReplicationAlreadySetup,
-<<<<<<< HEAD
+    get_tahoe_lafs_direntry_uploader,
     setup_tahoe_lafs_replication,
     snapshot,
     statements_to_snapshot,
-=======
-    get_tahoe_lafs_direntry_uploader,
-    setup_tahoe_lafs_replication,
->>>>>>> 1dfd4b21
 )
 from ..sql import Table, create_table
 from ..tahoe import MemoryGrid, Tahoe, attenuate_writecap, make_directory
