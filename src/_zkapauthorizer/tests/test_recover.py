--- conflicted
+++ resolved
@@ -52,15 +52,10 @@
     statements_to_snapshot,
 )
 from ..sql import Table, create_table
-<<<<<<< HEAD
-from ..tahoe import MemoryGrid, attenuate_writecap
-from .matchers import equals_database, matches_capability
-=======
 from ..tahoe import ITahoeClient, MemoryGrid, Tahoe, attenuate_writecap, make_directory
 from .common import delayedProxy
 from .fixtures import Treq
 from .matchers import equals_database, matches_capability, raises
->>>>>>> 5e55b465
 from .resources import client_manager
 from .strategies import (
     deletes,
