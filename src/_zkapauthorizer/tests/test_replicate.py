--- conflicted
+++ resolved
@@ -2,7 +2,6 @@
 Tests for the replication system in ``_zkapauthorizer.replicate``.
 """
 
-<<<<<<< HEAD
 from ..config import CONFIG_DB_NAME
 
 from hypothesis import assume, given
@@ -20,9 +19,7 @@
 from os import urandom
 from datetime import datetime
 
-=======
 from functools import partial
->>>>>>> 1b898e3c
 from io import BytesIO
 from sqlite3 import OperationalError, ProgrammingError, connect
 
@@ -33,17 +30,14 @@
 from twisted.python.filepath import FilePath
 
 from ..model import memory_connect
-<<<<<<< HEAD
 from ..model import RandomToken
 from ..config import REPLICA_RWCAP_BASENAME
 from ..recover import recover
 from ..replicate import with_replication, replication_service, get_replica_rwcap, get_tahoe_lafs_direntry_uploader
 from ..tahoe import MemoryGrid, attenuate_writecap
-=======
 from ..recover import recover
 from ..replicate import replication_service, with_replication
 from .matchers import equals_database
->>>>>>> 1b898e3c
 
 # Helper to construct the replication wrapper without immediately enabling
 # replication.
@@ -224,7 +218,6 @@
         )
 
 
-<<<<<<< HEAD
 from twisted.trial.unittest import TestCase as TrialTestCase
 from twisted.internet.defer import inlineCallbacks, Deferred
 from allmydata.client import config_from_string
@@ -314,7 +307,8 @@
         # TODO (other PR probably):
         # - separate test: snapshot uploads
         # - should unlink event-streams that the snapshot contains
-=======
+
+
 class ReplicationServiceTests(TestCase):
     """
     Tests for ``_ReplicationService``.
@@ -328,5 +322,4 @@
         replicating_conn = with_postponed_replication(conn)
         service = replication_service(replicating_conn)
         service.startService()
-        self.assertThat(replicating_conn._replicating, Equals(True))
->>>>>>> 1b898e3c
+        self.assertThat(replicating_conn._replicating, Equals(True))