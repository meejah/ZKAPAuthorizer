--- conflicted
+++ resolved
@@ -37,16 +37,8 @@
 
 from ._base64 import urlsafe_b64decode
 from ._json import dumps_utf8
-<<<<<<< HEAD
-from .replicate import (  # _ReplicationCapableConnection,
-    Change,
-    EventStream,
-    with_replication,
-)
-=======
 from ._types import Connect, GetTime
-from .replicate import Change, EventStream, with_replication
->>>>>>> 2b81334f
+from .replicate import Change, EventStream, with_replication, _ReplicationCapableConnection
 from .schema import get_schema_upgrades, get_schema_version, run_schema_upgrades
 from .storage_common import pass_value_attribute, required_passes
 from .validators import greater_than, has_length, is_base64_encoded
@@ -277,21 +269,10 @@
         ``datetime`` instance.
     """
 
-<<<<<<< HEAD
-    _log = Logger()
-
-    pass_value = pass_value_attribute()
-
-    database_path = attr.ib(validator=attr.validators.instance_of(FilePath))
-    now = attr.ib()
-
-    # _ReplicationCapableConnection
-=======
     pass_value: int = pass_value_attribute()
     now: GetTime = attr.ib()
->>>>>>> 2b81334f
-    _connection = attr.ib()
-
+
+    _connection: _ReplicationCapableConnection = attr.ib()
     _log = Logger()
 
     @classmethod
