"""
A system for recovering local ZKAPAuthorizer state from a remote replica.
"""

__all__ = [
    "RecoveryStages",
    "RecoveryState",
    "SetState",
    "Downloader",
    "StatefulRecoverer",
    "make_fail_downloader",
    "noop_downloader",
]

from collections.abc import Awaitable
from enum import Enum, auto
from io import BytesIO
<<<<<<< HEAD
from sqlite3 import Cursor
from typing import Callable, Iterator, Optional
=======
from typing import BinaryIO, Callable, Iterator, Optional
>>>>>>> 68172e29

import cbor2
from attrs import define

<<<<<<< HEAD
from .replicate import SNAPSHOT_NAME, statements_to_snapshot
from .sql import escape_identifier
from .tahoe import CapStr, DataProvider, ITahoeClient
=======
from .replicate import statements_to_snapshot
from .sql import Cursor, escape_identifier
from .tahoe import Tahoe
>>>>>>> 68172e29


class SnapshotMissing(Exception):
    """
    No snapshot was not found in the replica directory.
    """


class RecoveryStages(Enum):
    """
    Constants representing the different stages a recovery process may have
    reached.

    :ivar inactive: The recovery system has not been activated.  No recovery
        has yet been attempted.

    :ivar succeeded: The recovery system has successfully recovered state from
        a replica.  Recovery is finished.  Since state now exists in the local
        database, the recovery system cannot be re-activated.

    :ivar failed: The recovery system has definitively failed in its attempt
        to recover from a replica.  Recovery will progress no further.  It is
        undefined what state now exists in the local database.
    """

    inactive = auto()
    started = auto()
    downloading = auto()
    importing = auto()
    succeeded = auto()

    download_failed = auto()
    import_failed = auto()


@define(frozen=True)
class RecoveryState:
    """
    Describe the state of an attempt at recovery.

    :ivar state: The recovery process progresses through different stages.
        This indicates the point which that progress has reached.

    :ivar failure_reason: If the recovery failed then a human-meaningful
        (maybe) string giving details about why.
    """

    stage: RecoveryStages = RecoveryStages.inactive
    failure_reason: Optional[str] = None

    def marshal(self) -> dict[str, Optional[str]]:
        return {"stage": self.stage.name, "failure-reason": self.failure_reason}


# A function for reporting a change in the state of a recovery attempt.
SetState = Callable[[RecoveryState], None]

# An object which can retrieve remote ZKAPAuthorizer state.
Downloader = Callable[[SetState], Awaitable[DataProvider]]


@define
class StatefulRecoverer:
    """
    An ``IRecoverer`` that exposes changing state as it progresses through the
    recovery process.
    """

    _state: RecoveryState = RecoveryState(stage=RecoveryStages.inactive)

    async def recover(
        self,
        download: Downloader,
        cursor: Cursor,
    ) -> None:
        """
        Begin the recovery process.

        :param downloader: A callable which can be used to retrieve a replica.

        :param cursor: A database cursor which can be used to populate the
            database with recovered state.
        """
        if self._state.stage != RecoveryStages.inactive:
            return

        self._set_state(RecoveryState(stage=RecoveryStages.started))
        try:
            downloaded_path = await download(self._set_state)
        except Exception as e:
            self._set_state(
                RecoveryState(
                    stage=RecoveryStages.download_failed, failure_reason=str(e)
                )
            )
            return

        try:
            recover(downloaded_path, cursor)
        except Exception as e:
            self._set_state(
                RecoveryState(stage=RecoveryStages.import_failed, failure_reason=str(e))
            )
            return

        self._set_state(RecoveryState(stage=RecoveryStages.succeeded))

    def _set_state(self, state: RecoveryState) -> None:
        """
        Change the recovery state.
        """
        self._state = state

    def state(self) -> RecoveryState:
        """
        Get the latest recovery state.
        """
        return self._state


def make_fail_downloader(reason: Exception) -> Downloader:
    """
    Make a downloader that always fails with the given exception.
    """

    async def fail_downloader(set_state: SetState) -> DataProvider:
        raise reason

    return fail_downloader


def make_canned_downloader(data: bytes) -> Downloader:
    """
    Make a downloader that always immediately succeeds with the given value.
    """
    assert isinstance(data, bytes)

    async def canned_downloader(set_state: SetState) -> DataProvider:
        return lambda: BytesIO(data)

    return canned_downloader


# A downloader that does nothing and then succeeds with an empty snapshot.
noop_downloader = make_canned_downloader(statements_to_snapshot(iter([])))


def statements_from_snapshot(get_snapshot: DataProvider) -> Iterator[str]:
    """
    Read the SQL statements which constitute the replica from a byte string.
    """
    with get_snapshot() as fp:
        snapshot = cbor2.load(fp)
    version = snapshot.get("version", None)
    if version != 1:
        raise ValueError(f"Unknown serialized snapshot version {version}")
    return snapshot["statements"]


def recover(get_snapshot: DataProvider, cursor: Cursor) -> None:
    """
    Synchronously execute our statement list against the given cursor.
    """
    statements = statements_from_snapshot(get_snapshot)

    # There are certain tables that can't be dropped .. however, we
    # should be refusing to run "recover" at all if there's useful
    # information in the database so these tables should be in the
    # same state as they would be if we'd been able to drop it. This
    # table exists because we use AUTOINCREMENT in the schema.
    do_not_drop = ("sqlite_sequence",)

    # Discard all existing data in the database.
    cursor.execute("SELECT [name] FROM [sqlite_master] WHERE [type] = 'table'", ())
    tables = cursor.fetchall()
    for (table_name,) in tables:
        if table_name in do_not_drop:
            continue
        cursor.execute(f"DROP TABLE {escape_identifier(table_name)}", ())

    # The order of statements does not necessarily guarantee that foreign key
    # constraints are satisfied after every statement.  Turn off enforcement
    # so we can insert our rows.  If foreign keys were valid at the dump the
    # snapshot was created then they'll be valid by the time we finish
    # processing all of the statements.  With this pragma, SQLite3 will
    # enforce them when the current transaction is committed and the effect
    # vanishes after the current transaction (whether it commits or rolls
    # back).
    cursor.execute("PRAGMA defer_foreign_keys = ON", ())

    # Load everything back in two passes.  The two passes thing sucks.
    # However, if a row is inserted into a table and the table has a foreign
    # key constraint and the table it references hasn't been created yet,
    # SQLite3 raises an OperationalError - despite the defer_foreign_keys
    # pragma above.
    #
    # Probably a right-er solution is to change the snapshotter to emit all of
    # the Data Definition Language (DDL) statements first and all of the Data
    # Manipulation Language (DML) statements second so that executing the
    # statements in the order given is correct.
    #
    # Possibly it is also true that if we had never turned on the foreign_keys
    # pragma in the first place, SQLite3 would allow this to pass.  It is too
    # late to turn it off here, though, since it cannot be changed inside a
    # transaction.

    # So, pull the DDL apart from the DML.  Do this in one pass in case
    # iterating statements is destructive.
    dml = []
    for sql in statements:
        if sql.startswith("CREATE TABLE"):
            cursor.execute(sql, ())
        elif sql not in ("BEGIN TRANSACTION;", "COMMIT;"):
            dml.append(sql)

    # Run all the DML
    for sql in dml:
        cursor.execute(sql, ())


async def tahoe_lafs_downloader(
    client: ITahoeClient,
    recovery_cap: str,
    set_state: SetState,
) -> DataProvider:
    """
    Download replica data from the given replica directory capability into the
    node's private directory.
    """
    snapshot_path = client.get_private_path(SNAPSHOT_NAME)

    set_state(RecoveryState(stage=RecoveryStages.downloading))
    await client.download(snapshot_path, recovery_cap, [SNAPSHOT_NAME])
    return lambda: snapshot_path.open("rb")


def get_tahoe_lafs_downloader(client: ITahoeClient) -> Callable[[str], Downloader]:
    """
    Bind some parameters to ``tahoe_lafs_downloader`` in a convenient way.

    :return: A callable that accepts a Tahoe-LAFS capability string and
        returns a downloader for that capability.
    """

    def get_downloader(cap_str: CapStr):
        def downloader(set_state):
            return tahoe_lafs_downloader(client, cap_str, set_state)

        return downloader

    return get_downloader<|MERGE_RESOLUTION|>--- conflicted
+++ resolved
@@ -15,25 +15,14 @@
 from collections.abc import Awaitable
 from enum import Enum, auto
 from io import BytesIO
-<<<<<<< HEAD
-from sqlite3 import Cursor
 from typing import Callable, Iterator, Optional
-=======
-from typing import BinaryIO, Callable, Iterator, Optional
->>>>>>> 68172e29
 
 import cbor2
 from attrs import define
 
-<<<<<<< HEAD
 from .replicate import SNAPSHOT_NAME, statements_to_snapshot
-from .sql import escape_identifier
+from .sql import Cursor, escape_identifier
 from .tahoe import CapStr, DataProvider, ITahoeClient
-=======
-from .replicate import statements_to_snapshot
-from .sql import Cursor, escape_identifier
-from .tahoe import Tahoe
->>>>>>> 68172e29
 
 
 class SnapshotMissing(Exception):
