<<<<<<< HEAD
{ pkgs ? import ./nixpkgs.nix { } }:
pkgs.python27Packages.zkapauthorizer
=======
{ pkgs ? import ./nixpkgs.nix { }, hypothesisProfile ? null, collectCoverage ? false }:
pkgs.python27Packages.callPackage ./zkapauthorizer.nix { inherit hypothesisProfile collectCoverage; }
>>>>>>> d6b0592e
<|MERGE_RESOLUTION|>--- conflicted
+++ resolved
@@ -1,7 +1,2 @@
-<<<<<<< HEAD
-{ pkgs ? import ./nixpkgs.nix { } }:
-pkgs.python27Packages.zkapauthorizer
-=======
 { pkgs ? import ./nixpkgs.nix { }, hypothesisProfile ? null, collectCoverage ? false }:
-pkgs.python27Packages.callPackage ./zkapauthorizer.nix { inherit hypothesisProfile collectCoverage; }
->>>>>>> d6b0592e
+pkgs.python27Packages.zkapauthorizer.override { inherit hypothesisProfile collectCoverage; }